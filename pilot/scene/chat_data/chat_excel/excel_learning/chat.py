import json
from typing import Any, Dict

from pilot.scene.base_message import (
    HumanMessage,
    ViewMessage,
)
from pilot.scene.base_chat import BaseChat
from pilot.scene.base import ChatScene
from pilot.common.sql_database import Database
from pilot.configs.config import Config
from pilot.scene.chat_data.chat_excel.excel_learning.prompt import prompt
from pilot.scene.chat_data.chat_excel.excel_reader import ExcelReader
from pilot.json_utils.utilities import DateTimeEncoder
from pilot.utils.executor_utils import blocking_func_to_async
from pilot.utils.tracer import root_tracer, trace

CFG = Config()


class ExcelLearning(BaseChat):
    chat_scene: str = ChatScene.ExcelLearning.value()

    def __init__(
        self,
        chat_session_id,
        user_input,
        parent_mode: Any = None,
        select_param: str = None,
        excel_reader: Any = None,
        model_name: str = None,
    ):
        chat_mode = ChatScene.ExcelLearning
        """ """
        self.excel_file_path = select_param
        self.excel_reader = excel_reader
        chat_param = {
            "chat_mode": chat_mode,
            "chat_session_id": chat_session_id,
            "current_user_input": user_input,
            "select_param": select_param,
            "model_name": model_name,
        }
        super().__init__(chat_param=chat_param)
        if parent_mode:
            self.current_message.chat_mode = parent_mode.value()

<<<<<<< HEAD

=======
    @trace()
>>>>>>> 8b1c73f6
    async def generate_input_values(self) -> Dict:
        # colunms, datas = self.excel_reader.get_sample_data()
        colunms, datas = await blocking_func_to_async(
            self._executor, self.excel_reader.get_sample_data
        )
        self.prompt_template.output_parser.update(colunms)
        datas.insert(0, colunms)

        input_values = {
            "data_example": json.dumps(datas, cls=DateTimeEncoder),
            "file_name": self.excel_reader.excel_file_name
        }
        return input_values<|MERGE_RESOLUTION|>--- conflicted
+++ resolved
@@ -45,11 +45,7 @@
         if parent_mode:
             self.current_message.chat_mode = parent_mode.value()
 
-<<<<<<< HEAD
-
-=======
     @trace()
->>>>>>> 8b1c73f6
     async def generate_input_values(self) -> Dict:
         # colunms, datas = self.excel_reader.get_sample_data()
         colunms, datas = await blocking_func_to_async(
