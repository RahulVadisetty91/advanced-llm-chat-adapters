--- conflicted
+++ resolved
@@ -85,14 +85,6 @@
         self.messages.clear()
         self.session_id = None
 
-<<<<<<< HEAD
-    def get_user_message(self):
-        for once in self.messages:
-            if isinstance(once, HumanMessage):
-                return once.content
-        return ""
-
-=======
     def get_user_conv(self):
         for message in self.messages:
             if isinstance(message, HumanMessage):
@@ -105,7 +97,6 @@
             if isinstance(message, SystemMessage):
                 system_convs.append(message)
         return system_convs
->>>>>>> 6a3bf33a
 
 def _conversation_to_dic(once: OnceConversation) -> dict:
     start_str: str = ""
