--- conflicted
+++ resolved
@@ -19,11 +19,7 @@
 ROOT_PATH = os.path.dirname(os.path.dirname(os.path.dirname(os.path.abspath(__file__))))
 sys.path.append(ROOT_PATH)
 
-<<<<<<< HEAD
-from pilot.configs.model_config import KNOWLEDGE_UPLOAD_ROOT_PATH, LLM_MODEL_CONFIG
-=======
 from pilot.configs.model_config import DB_SETTINGS, KNOWLEDGE_UPLOAD_ROOT_PATH, LLM_MODEL_CONFIG, TOP_RETURN_SIZE
->>>>>>> 2656a803
 from pilot.server.vectordb_qa import KnownLedgeBaseQA
 from pilot.connections.mysql import MySQLOperator
 from pilot.source_embedding.knowledge_embedding import KnowledgeEmbedding
@@ -631,12 +627,7 @@
     # 配置初始化
     cfg = Config()
 
-<<<<<<< HEAD
-    dbs = get_database_list()
-=======
     # dbs = get_database_list()
->>>>>>> 2656a803
-
     cfg.set_plugins(scan_plugins(cfg, cfg.debug_mode))
 
     # 加载插件可执行命令
