from __future__ import annotations

import logging
from typing import TYPE_CHECKING, Any, Type
import os

from pilot.component import ComponentType, SystemApp
from pilot.utils.executor_utils import DefaultExecutorFactory
from pilot.embedding_engine.embedding_factory import EmbeddingFactory
from pilot.server.base import WebWerverParameters

if TYPE_CHECKING:
    from langchain.embeddings.base import Embeddings


logger = logging.getLogger(__name__)


def initialize_components(
    param: WebWerverParameters,
    system_app: SystemApp,
    embedding_model_name: str,
    embedding_model_path: str,
):
    from pilot.model.cluster.controller.controller import controller

    # Register global default executor factory first
    system_app.register(DefaultExecutorFactory)
    system_app.register_instance(controller)

<<<<<<< HEAD
    # Register global default RAGGraphFactory
    from pilot.graph_engine.graph_factory import DefaultRAGGraphFactory

    system_app.register(DefaultRAGGraphFactory)
=======
    from pilot.base_modules.agent.controller import module_agent

    system_app.register_instance(module_agent)
>>>>>>> 470ecf33

    _initialize_embedding_model(
        param, system_app, embedding_model_name, embedding_model_path
    )


def _initialize_embedding_model(
    param: WebWerverParameters,
    system_app: SystemApp,
    embedding_model_name: str,
    embedding_model_path: str,
):
    if param.remote_embedding:
        logger.info("Register remote RemoteEmbeddingFactory")
        system_app.register(RemoteEmbeddingFactory, model_name=embedding_model_name)
    else:
        logger.info(f"Register local LocalEmbeddingFactory")
        system_app.register(
            LocalEmbeddingFactory,
            default_model_name=embedding_model_name,
            default_model_path=embedding_model_path,
        )


class RemoteEmbeddingFactory(EmbeddingFactory):
    def __init__(self, system_app, model_name: str = None, **kwargs: Any) -> None:
        super().__init__(system_app=system_app)
        self._default_model_name = model_name
        self.kwargs = kwargs
        self.system_app = system_app

    def init_app(self, system_app):
        self.system_app = system_app

    def create(
        self, model_name: str = None, embedding_cls: Type = None
    ) -> "Embeddings":
        from pilot.model.cluster import WorkerManagerFactory
        from pilot.model.cluster.embedding.remote_embedding import RemoteEmbeddings

        if embedding_cls:
            raise NotImplementedError
        worker_manager = self.system_app.get_component(
            ComponentType.WORKER_MANAGER_FACTORY, WorkerManagerFactory
        ).create()
        # Ignore model_name args
        return RemoteEmbeddings(self._default_model_name, worker_manager)


class LocalEmbeddingFactory(EmbeddingFactory):
    def __init__(
        self,
        system_app,
        default_model_name: str = None,
        default_model_path: str = None,
        **kwargs: Any,
    ) -> None:
        super().__init__(system_app=system_app)
        self._default_model_name = default_model_name
        self._default_model_path = default_model_path
        self._kwargs = kwargs
        self._model = self._load_model()

    def init_app(self, system_app):
        pass

    def create(
        self, model_name: str = None, embedding_cls: Type = None
    ) -> "Embeddings":
        if embedding_cls:
            raise NotImplementedError
        return self._model

    def _load_model(self) -> "Embeddings":
        from pilot.model.cluster.embedding.loader import EmbeddingLoader
        from pilot.model.cluster.worker.embedding_worker import _parse_embedding_params
        from pilot.model.parameter import (
            EMBEDDING_NAME_TO_PARAMETER_CLASS_CONFIG,
            BaseEmbeddingModelParameters,
            EmbeddingModelParameters,
        )

        param_cls = EMBEDDING_NAME_TO_PARAMETER_CLASS_CONFIG.get(
            self._default_model_name, EmbeddingModelParameters
        )
        model_params: BaseEmbeddingModelParameters = _parse_embedding_params(
            model_name=self._default_model_name,
            model_path=self._default_model_path,
            param_cls=param_cls,
            **self._kwargs,
        )
        logger.info(model_params)
        loader = EmbeddingLoader()
        # Ignore model_name args
        return loader.load(self._default_model_name, model_params)<|MERGE_RESOLUTION|>--- conflicted
+++ resolved
@@ -28,16 +28,14 @@
     system_app.register(DefaultExecutorFactory)
     system_app.register_instance(controller)
 
-<<<<<<< HEAD
     # Register global default RAGGraphFactory
     from pilot.graph_engine.graph_factory import DefaultRAGGraphFactory
 
     system_app.register(DefaultRAGGraphFactory)
-=======
+
     from pilot.base_modules.agent.controller import module_agent
 
     system_app.register_instance(module_agent)
->>>>>>> 470ecf33
 
     _initialize_embedding_model(
         param, system_app, embedding_model_name, embedding_model_path
