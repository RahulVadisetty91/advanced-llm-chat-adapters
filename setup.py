--- conflicted
+++ resolved
@@ -366,11 +366,8 @@
     """
     pip install "db-gpt[datasource]"
     """
-<<<<<<< HEAD
-    setup_spec.extras["datasource"] = ["pymssql", "pymysql", "psycopg2"]
-=======
-    setup_spec.extras["datasource"] = ["pymssql", "pymysql", "pyspark"]
->>>>>>> dfec2704
+
+    setup_spec.extras["datasource"] = ["pymssql", "pymysql", "pyspark", "psycopg2"]
 
 
 def openai_requires():
