--- conflicted
+++ resolved
@@ -2,18 +2,6 @@
 import axios from './ctx-axios';
 import { isPlainObject } from 'lodash';
 
-<<<<<<< HEAD
-axios.defaults.baseURL = 'http://127.0.0.1:5000';
-
-axios.defaults.timeout = 10000;
-
-axios.interceptors.response.use(
-  response => response.data,
-	err => Promise.reject(err)
-);
-
-=======
->>>>>>> 468807cc
 const DEFAULT_HEADERS = {
   'content-type': 'application/json',
 };
